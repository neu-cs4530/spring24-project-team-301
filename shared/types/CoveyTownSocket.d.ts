export type TownJoinResponse = {
  /** Unique ID that represents this player * */
  userID: string;
  /** Secret token that this player should use to authenticate
   * in future requests to this service * */
  sessionToken: string;
  /** Secret token that this player should use to authenticate
   * in future requests to the video service * */
  providerVideoToken: string;
  /** List of players currently in this town * */
  currentPlayers: Player[];
  /** Friendly name of this town * */
  friendlyName: string;
  /** Is this a private town? * */
  isPubliclyListed: boolean;
  /** Current state of interactables in this town */
  interactables: TypedInteractable[];
}

export type InteractableType = 'ConversationArea' | 'ViewingArea' | 'TicTacToeArea' | 'ConnectFourArea';
export interface Interactable {
  type: InteractableType;
  id: InteractableID;
  occupants: PlayerID[];
}

export type TownSettingsUpdate = {
  friendlyName?: string;
  isPubliclyListed?: boolean;
}

export type Direction = 'front' | 'back' | 'left' | 'right';

export type PlayerID = string;
export interface Player {
  id: PlayerID;
  userName: string;
  location: PlayerLocation;
};

export type XY = { x: number, y: number };

export interface PlayerLocation {
  /* The CENTER x coordinate of this player's location */
  x: number;
  /* The CENTER y coordinate of this player's location */
  y: number;
  /** @enum {string} */
  rotation: Direction;
  moving: boolean;
  interactableID?: string;
};
export type ChatMessage = {
  author: string;
  sid: string;
  body: string;
  dateCreated: Date;
  interactableID?: string;
};

export interface ConversationArea extends Interactable {
  topic?: string;
};
export interface BoundingBox {
  x: number;
  y: number;
  width: number;
  height: number;
};

export interface ViewingArea extends Interactable {
  video?: string;
  isPlaying: boolean;
  elapsedTimeSec: number;
}

export type GameStatus = 'IN_PROGRESS' | 'WAITING_TO_START' | 'OVER' | 'WAITING_FOR_PLAYERS';
/**
 * Base type for the state of a game
 */
export interface GameState {
  status: GameStatus;
} 

/**
 * Type for the state of a game that can be won
 */
export interface WinnableGameState extends GameState {
  winner?: PlayerID;
}
/**
 * Base type for a move in a game. Implementers should also extend MoveType
 * @see MoveType
 */
export interface GameMove<MoveType> {
  playerID: PlayerID;
  gameID: GameInstanceID;
  move: MoveType;
}

export type TicTacToeGridPosition = 0 | 1 | 2;

/**
 * Type for a move in TicTacToe
 */
export interface TicTacToeMove {
  gamePiece: 'X' | 'O';
  row: TicTacToeGridPosition;
  col: TicTacToeGridPosition;
}

/**
 * Type for the state of a TicTacToe game
 * The state of the game is represented as a list of moves, and the playerIDs of the players (x and o)
 * The first player to join the game is x, the second is o
 */
export interface TicTacToeGameState extends WinnableGameState {
  moves: ReadonlyArray<TicTacToeMove>;
  x?: PlayerID;
  o?: PlayerID;
}
/**
 * Type for a piece in Shogi
 */
export type ShogiPiece = 'P' | 'L' | 'N' | 'S' | 'G' | 'B' | 'R' | 'K' | 'p' | 'l' | 'n' | 's' | 'g' | 'b' | 'r' | 'k';

/**
<<<<<<< HEAD
 * Type for a position index in Shogi
 */
export type ShogiIndex = 0 | 1 | 2 | 3 | 4 | 5 | 6 | 7 | 8;

/**
 * Type for a position on a Shogi board
 */
export interface ShogiPosition {
  row: ShogiIndex;
  col: ShogiIndex;
=======
 * Type for a position on a Shogi board
 */
export interface ShogiPosition {
  row: 0 | 1 | 2 | 3 | 4 | 5 | 6 | 7 | 8;
  col: 0 | 1 | 2 | 3 | 4 | 5 | 6 | 7 | 8;
>>>>>>> 939f01b0
}

/**
 * Type for a move in Shogi
 */
export interface ShogiMove {
  from: ShogiPosition;
  to: ShogiPosition;
<<<<<<< HEAD
=======
  piece: ShogiPiece;
>>>>>>> 939f01b0
  promotion?: boolean;
}

/**
 * Type for the state of a shogi game
 * The state of the game is represented as a list of moves, and the playerIDs of the players (black and white)
 * The first player to join the game is black, the second is white
 */
export interface ShogiGameState extends WinnableGameState {
  sfen: string;
<<<<<<< HEAD
  inhand: string;
  black?: PlayerID;
  blackReady?: boolean;
  white?: PlayerID;
  whiteReady?: boolean;
  numMoves: number;
=======
  black?: PlayerID;
  white?: PlayerID;
  firstPlayer: ShogiColor;
>>>>>>> 939f01b0
}

/**
 * Type for a color in Shogi
 */
export type ShogiColor = 'black' | 'white';

/**
 * Type for the state of a ConnectFour game.
 * The state of the game is represented as a list of moves, and the playerIDs of the players (red and yellow)
 */
export interface ConnectFourGameState extends WinnableGameState {
  // The moves in this game
  moves: ReadonlyArray<ConnectFourMove>;
  // The playerID of the red player, if any
  red?: PlayerID;
  // The playerID of the yellow player, if any
  yellow?: PlayerID;
  // Whether the red player is ready to start the game
  redReady?: boolean;
  // Whether the yellow player is ready to start the game
  yellowReady?: boolean;
  // The color of the player who will make the first move
  firstPlayer: ConnectFourColor;
}

/**
 * Type for a move in ConnectFour
 * Columns are numbered 0-6, with 0 being the leftmost column
 * Rows are numbered 0-5, with 0 being the top row
 */
export interface ConnectFourMove {
  gamePiece: ConnectFourColor;
  col: ConnectFourColIndex;
  row: ConnectFourRowIndex;
}

/**
 * Row indices in ConnectFour start at the top of the board and go down
 */
export type ConnectFourRowIndex = 0 | 1 | 2 | 3 | 4 | 5;
/**
 * Column indices in ConnectFour start at the left of the board and go right
 */
export type ConnectFourColIndex = 0 | 1 | 2 | 3 | 4 | 5 | 6;

export type ConnectFourColor = 'Red' | 'Yellow';

export type InteractableID = string;
export type GameInstanceID = string;

/**
 * Type for the result of a game
 */
export interface GameResult {
  gameID: GameInstanceID;
  scores: { [playerName: string]: number };
}

/**
 * Base type for an *instance* of a game. An instance of a game
 * consists of the present state of the game (which can change over time),
 * the players in the game, and the result of the game
 * @see GameState
 */
export interface GameInstance<T extends GameState> {
  state: T;
  id: GameInstanceID;
  players: PlayerID[];
  result?: GameResult;
}

/**
 * Base type for an area that can host a game
 * @see GameInstance
 */
export interface GameArea<T extends GameState> extends Interactable {
  game: GameInstance<T> | undefined;
  history: GameResult[];
}

export type CommandID = string;

/**
 * Base type for a command that can be sent to an interactable.
 * This type is used only by the client/server interface, which decorates
 * an @see InteractableCommand with a commandID and interactableID
 */
interface InteractableCommandBase {
  /**
   * A unique ID for this command. This ID is used to match a command against a response
   */
  commandID: CommandID;
  /**
   * The ID of the interactable that this command is being sent to
   */
  interactableID: InteractableID;
  /**
   * The type of this command
   */
  type: string;
}

export type InteractableCommand =  ViewingAreaUpdateCommand | JoinGameCommand | GameMoveCommand<TicTacToeMove> | GameMoveCommand<ConnectFourMove> | StartGameCommand | LeaveGameCommand;
export interface ViewingAreaUpdateCommand  {
  type: 'ViewingAreaUpdate';
  update: ViewingArea;
}
export interface JoinGameCommand {
  type: 'JoinGame';
}
export interface LeaveGameCommand {
  type: 'LeaveGame';
  gameID: GameInstanceID;
}
export interface StartGameCommand {
  type: 'StartGame';
  gameID: GameInstanceID;
}
export interface GameMoveCommand<MoveType> {
  type: 'GameMove';
  gameID: GameInstanceID;
  move: MoveType;
}
export type InteractableCommandReturnType<CommandType extends InteractableCommand> = 
  CommandType extends JoinGameCommand ? { gameID: string}:
  CommandType extends ViewingAreaUpdateCommand ? undefined :
  CommandType extends GameMoveCommand<TicTacToeMove> ? undefined :
  CommandType extends LeaveGameCommand ? undefined :
  never;

export type InteractableCommandResponse<MessageType> = {
  commandID: CommandID;
  interactableID: InteractableID;
  error?: string;
  payload?: InteractableCommandResponseMap[MessageType];
}

export interface ServerToClientEvents {
  playerMoved: (movedPlayer: Player) => void;
  playerDisconnect: (disconnectedPlayer: Player) => void;
  playerJoined: (newPlayer: Player) => void;
  initialize: (initialData: TownJoinResponse) => void;
  townSettingsUpdated: (update: TownSettingsUpdate) => void;
  townClosing: () => void;
  chatMessage: (message: ChatMessage) => void;
  interactableUpdate: (interactable: Interactable) => void;
  commandResponse: (response: InteractableCommandResponse) => void;
}

export interface ClientToServerEvents {
  chatMessage: (message: ChatMessage) => void;
  playerMovement: (movementData: PlayerLocation) => void;
  interactableUpdate: (update: Interactable) => void;
  interactableCommand: (command: InteractableCommand & InteractableCommandBase) => void;
}<|MERGE_RESOLUTION|>--- conflicted
+++ resolved
@@ -125,7 +125,6 @@
 export type ShogiPiece = 'P' | 'L' | 'N' | 'S' | 'G' | 'B' | 'R' | 'K' | 'p' | 'l' | 'n' | 's' | 'g' | 'b' | 'r' | 'k';
 
 /**
-<<<<<<< HEAD
  * Type for a position index in Shogi
  */
 export type ShogiIndex = 0 | 1 | 2 | 3 | 4 | 5 | 6 | 7 | 8;
@@ -136,13 +135,7 @@
 export interface ShogiPosition {
   row: ShogiIndex;
   col: ShogiIndex;
-=======
- * Type for a position on a Shogi board
- */
-export interface ShogiPosition {
-  row: 0 | 1 | 2 | 3 | 4 | 5 | 6 | 7 | 8;
-  col: 0 | 1 | 2 | 3 | 4 | 5 | 6 | 7 | 8;
->>>>>>> 939f01b0
+
 }
 
 /**
@@ -151,10 +144,7 @@
 export interface ShogiMove {
   from: ShogiPosition;
   to: ShogiPosition;
-<<<<<<< HEAD
-=======
-  piece: ShogiPiece;
->>>>>>> 939f01b0
+
   promotion?: boolean;
 }
 
@@ -165,18 +155,12 @@
  */
 export interface ShogiGameState extends WinnableGameState {
   sfen: string;
-<<<<<<< HEAD
   inhand: string;
   black?: PlayerID;
   blackReady?: boolean;
   white?: PlayerID;
   whiteReady?: boolean;
   numMoves: number;
-=======
-  black?: PlayerID;
-  white?: PlayerID;
-  firstPlayer: ShogiColor;
->>>>>>> 939f01b0
 }
 
 /**
